--- conflicted
+++ resolved
@@ -15,12 +15,7 @@
     weighted_bce_loss,
     weighted_focal_loss,
 )
-<<<<<<< HEAD
 from pbsp.models import Detector, ResNet
-=======
-from pbsp.models import BiLSTM, Detector, ResNet
-from argparse import Namespace
->>>>>>> d17b97b7
 
 SMOOTH = 1e-6
 
@@ -30,10 +25,7 @@
         super().__init__()
         if type(hparams) is dict:
             hparams = Namespace(**hparams)
-<<<<<<< HEAD
-=======
         # torch.autograd.set_detect_anomaly(True)
->>>>>>> d17b97b7
         self.hparams = hparams
         self.num_cpus = 10
         if hparams.gpus != 0:
